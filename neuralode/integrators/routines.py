--- conflicted
+++ resolved
@@ -8,21 +8,12 @@
 
 
 def integrate_system(
-<<<<<<< HEAD
-    fn: typing.Callable[[torch.Tensor, torch.Tensor], torch.Tensor],
-    c_state: torch.Tensor,
-    c_time: torch.Tensor,
-    final_time: torch.Tensor,
-    dt: torch.Tensor,
-    integrator_kwargs,
-=======
         fn: typing.Callable[[torch.Tensor, torch.Tensor], torch.Tensor],
         c_state: torch.Tensor,
         c_time: torch.Tensor,
         final_time: torch.Tensor,
         dt: torch.Tensor,
         integrator_kwargs,
->>>>>>> 2b015c60
 ):
     """
     A general integration routine for solving an Initial Value Problem
@@ -73,8 +64,6 @@
         min_timestep = smallest_valid_timestep
     else:
         min_timestep = torch.maximum(smallest_valid_timestep, min_timestep)
-<<<<<<< HEAD
-=======
     with warnings.catch_warnings():
         warnings.simplefilter("ignore", UserWarning)
         min_timestep = helpers.ensure_timestep(min_timestep, c_time, final_time)
@@ -82,7 +71,6 @@
             max_timestep = helpers.ensure_timestep(max_timestep, c_time, final_time)
         if (final_time - c_time) < 0.0:
             min_timestep, max_timestep = max_timestep, min_timestep
->>>>>>> 2b015c60
 
     i_states = [(c_state.clone(), c_time.clone())]
     error_in_state = [torch.zeros(tuple(), device=c_state.device, dtype=c_state.dtype)]
@@ -99,13 +87,7 @@
     # Sometimes a timestep will fail because it is too large
     # we need to track when the integrator gets stuck in a loop due to this
     trial_restarts = 0
-<<<<<<< HEAD
-    while torch.any(
-        torch.where(dt > 0.0, (c_time + dt) < final_time, (c_time + dt) > final_time)
-    ):
-=======
     while torch.any(torch.where(dt > 0.0, (c_time + dt) < final_time, (c_time + dt) > final_time)):
->>>>>>> 2b015c60
         delta_state_lower, delta_state_upper, delta_time = helpers.compute_step(
             fn,
             c_state + truncated_bits_state,
@@ -118,54 +100,7 @@
         delta_state = (
             delta_state_upper if use_local_extrapolation else delta_state_lower
         )
-
-<<<<<<< HEAD
-        non_finite_step = torch.any(~torch.isfinite(delta_state))
-        # Euler estimate of the step, first stage of any RK method is the basic Euler estimate
-        # which we use as a reference to check the stability of the step
-        linear_variation_magnitude = 5.0 * torch.max(torch.abs(intermediate_stages[0]))
-        step_variation_too_large = (
-            torch.max(torch.abs(delta_state)) > linear_variation_magnitude
-        )
-        invalid_step = non_finite_step | step_variation_too_large
-        redo_step = invalid_step
-
-        if is_adaptive and not invalid_step:
-            # We use `torch.linalg.norm` to compute the magnitude of the error
-            # we can adjust this by passing in the `ord` keyword to choose a different
-            # vector norm, but the 2-norm suffices for our purposes
-            error_in_state.append((delta_state_upper - delta_state_lower).abs().max())
-            with torch.no_grad():
-                max_error = atol + torch.linalg.norm(rtol * c_state)
-                dt, error_too_large = helpers.adapt_adaptive_timestep(
-                    dt,
-                    error_in_state[-1],
-                    max_error,
-                    integrator_order,
-                    min_timestep=min_timestep,
-                    max_timestep=max_timestep,
-                )
-                redo_step = redo_step | error_too_large
-        else:
-            error_in_state.append(error_in_state[0])
-        if redo_step and trial_restarts < 8:
-            if invalid_step and trial_restarts <= 32:
-                intermediate_stages.fill_(0.0)
-                dt = torch.copysign(
-                    torch.clamp(torch.abs(dt) / 2, min=min_timestep, max=max_timestep),
-                    dt,
-                )
-            # If the error exceeds our error threshold, we don't commit the step and redo it
-            error_in_state = error_in_state[:-1]
-            trial_restarts += 1
-            continue
-        else:
-            if trial_restarts == 32:
-                raise RuntimeError(
-                    f"Encountered convergence failure at t={c_time} with timestep={dt}"
-                )
-            trial_restarts = 0
-=======
+        
         # Sometimes, the estimated delta is not finite because of divergence
         # either in the implementation of forward_fn or because of accumulated errors.
         # We raise an error when this happens to let the user know to debug the issue
@@ -233,7 +168,6 @@
 delta state: {numpy.array2string(delta_state.cpu().numpy(), separator=', ', precision=16)}
 """)
             raise err
->>>>>>> 2b015c60
 
         c_state, truncated_bits_state = util.partial_compensated_sum(
             delta_state, (c_state, truncated_bits_state)
