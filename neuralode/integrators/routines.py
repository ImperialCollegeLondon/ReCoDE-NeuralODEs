--- conflicted
+++ resolved
@@ -100,11 +100,6 @@
         delta_state = (
             delta_state_upper if use_local_extrapolation else delta_state_lower
         )
-<<<<<<< HEAD
-
-=======
-        
->>>>>>> fa19d36b
         # Sometimes, the estimated delta is not finite because of divergence
         # either in the implementation of forward_fn or because of accumulated errors.
         # We raise an error when this happens to let the user know to debug the issue
