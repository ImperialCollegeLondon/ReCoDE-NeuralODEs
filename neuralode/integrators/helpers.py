--- conflicted
+++ resolved
@@ -93,25 +93,11 @@
         if torch.finfo(state.dtype).bits > 32
         else lambda x: torch.sum(x, dim=0)
     )
-<<<<<<< HEAD
-=======
     intermediate_stages = intermediate_stages.detach()
->>>>>>> 2b015c60
 
     for stage_index in range(intermediate_stages.shape[0]):
         c_coeff, a_coeff = (
             tableau[stage_index][0],
-<<<<<<< HEAD
-            tableau[stage_index][1:].view(-1, *[1] * state.dim()),
-        )
-        intermediate_stages[stage_index] = fn(
-            # We use `compensated_sum` instead of `sum` to avoid truncation at each stage calculation
-            state + step * sum_func((a_coeff * intermediate_stages)[:stage_index]),
-            time + c_coeff * step,
-        )
-    lower_order_estimate = step * sum_func(
-        tableau[-1, 1:].view(-1, *[1] * state.dim()) * intermediate_stages
-=======
             tableau[stage_index][1:stage_index+1],
         )
         ks = state
@@ -124,18 +110,13 @@
         )
     lower_order_estimate = step * sum_func(
         (tableau[-1, 1:] * intermediate_stages.transpose(0, -1)).transpose(0, -1)
->>>>>>> 2b015c60
     )
     # To have a valid value, we set `higher_order_estimate` to the same value as `lower_order_estimate`
     # Further down, this will simplify the code as we won't have to account for invalid values
     higher_order_estimate = lower_order_estimate
     if is_adaptive:
         higher_order_estimate = step * sum_func(
-<<<<<<< HEAD
-            tableau[-2, 1:].view(-1, *[1] * state.dim()) * intermediate_stages
-=======
             (tableau[-2, 1:] * intermediate_stages.transpose(0, -1)).transpose(0, -1)
->>>>>>> 2b015c60
         )
     # From a numerical perspective, this implementation is not necessarily ideal as
     # we can lose precision when subtracting the two solutions. A more numerically accurate
@@ -156,35 +137,21 @@
         *dynamic_args: tuple[torch.Tensor],
     ) -> torch.Tensor:
         # Unpack the state variables
-<<<<<<< HEAD
-=======
         needs_autodiff = packed_state.requires_grad
->>>>>>> 2b015c60
         with torch.set_grad_enabled(True):
             packed_state.requires_grad_(True)
             y = packed_state[:state_size]
             adj_lagrange = packed_state[state_size : 2 * state_size]
             dy = forward_fn(y.reshape(state_shape), adj_time, *dynamic_args).ravel()
-<<<<<<< HEAD
-        # We want the product of the jacobian of dy/dt wrt. each of the parameters multiplied by the adjoint variables
-        # This is the Jacobian-vector product which can be directly computed through PyTorch autograd
-        # using the `torch.autograd.grad` function and passing the adjoint variables as the incoming gradients
-
-=======
 
         # We want the product of the jacobian of dy/dt wrt. each of the parameters multiplied by the adjoint variables
         # This is the Jacobian-vector product which can be directly computed through PyTorch autograd
         # using the `torch.autograd.grad` function and passing the adjoint variables as the incoming gradients
->>>>>>> 2b015c60
         final_grads = util.masked_grad(
             dy,
             [packed_state] + list(dynamic_args),
             adj_lagrange,
-<<<<<<< HEAD
-            create_graph=True,
-=======
             create_graph=needs_autodiff,
->>>>>>> 2b015c60
             materialize_grads=True,
             allow_unused=True,
         )
@@ -209,28 +176,6 @@
 
 
 def adapt_adaptive_timestep(
-<<<<<<< HEAD
-    current_dt,
-    current_error,
-    max_error,
-    method_order,
-    min_timestep=None,
-    max_timestep=None,
-):
-    # To save on computation, we only compute the max error tolerated and the step
-    # correction when the method is adaptive
-    step_correction = torch.where(
-        current_error != 0.0,
-        0.8 * (max_error / current_error) ** (1 / method_order),
-        1.5,
-    )
-    step_correction = torch.clamp(step_correction, min=1e-4, max=1.5)
-    # Based on the error, we correct the step size
-    new_dt_abs = torch.abs(step_correction * current_dt)
-    new_dt_abs = torch.clamp(new_dt_abs, min=min_timestep, max=max_timestep)
-    new_dt = torch.copysign(new_dt_abs, current_dt)
-    return new_dt, (current_error >= max_error)
-=======
     current_dt: torch.Tensor,
     current_error: torch.Tensor,
     max_error: torch.Tensor,
@@ -248,5 +193,4 @@
     step_correction = torch.clamp(step_correction, min=1e-4, max=1.5)
     # Based on the error, we correct the step size
     new_dt = torch.clamp(step_correction * current_dt, min=min_timestep, max=max_timestep)
-    return new_dt, relative_error >= 1.0
->>>>>>> 2b015c60
+    return new_dt, relative_error >= 1.0