# Neural Ordinary Differential Equations

## Description

This project will walk through solving Ordinary Differential Equations (ODEs)
within an autograd framework (PyTorch), utilising the inbuilt tools to effectively
differentiate the parameters and solutions of them, and finally incorporating
Neural Networks in order to demonstrate how to effectively learn dynamics from data.

## Learning Outcomes

- Writing a python module geared towards research that can be used by others
- How to take research/theoretical concepts and turn them into code
- How neural networks work

## ---- Fill in this part later: ----
<!-- How long should they spend reading and practising using your Code.
Provide your best estimate -->

| Task       | Time    |
| ---------- | ------- |
| Reading    | 3 hours |
| Practising | 3 hours |

## --------

## Requirements

<!--
If your exemplar requires students to have a background knowledge of something
especially this is the place to mention that.

List any resources you would recommend to get the students started.

If there is an existing exemplar in the ReCoDE repositories link to that.
-->

### Academic

- Knowledge of calculus, specifically in derivatives, integrals and limits.
- A rudimentary understanding of how floating-point/finite precision algebra works on computers.
- Basic python programming skills, knowledge of iteration, branching, etc.
- A bref understanding of vectorised computation. How CPUs/GPUs process different data in parallel

<!-- List the system requirements and how to obtain them, that can be as simple
as adding a hyperlink to as detailed as writting step-by-step instructions.
How detailed the instructions should be will vary on a case-by-case basis.

Here are some examples:

- 50 GB of disk space to hold Dataset X
- Anaconda
- Python 3.11 or newer
- Access to the HPC
- PETSc v3.16
- gfortran compiler
- Paraview
-->

### System

- Python 3.10 or newer
- Poetry
- CUDA-capable GPU (for GPU training of networks)

<!-- Instructions on how the student should start going through the exemplar.

Structure this section as you see fit but try to be clear, concise and accurate
when writing your instructions.

For example:
Start by watching the introduction video,
then study Jupyter notebooks 1-3 in the `intro` folder
and attempt to complete exercise 1a and 1b.

Once done, start going through through the PDF in the `main` folder.
By the end of it you should be able to solve exercises 2 to 4.

A final exercise can be found in the `final` folder.

Solutions to the above can be found in `solutions`.
-->

## Getting Started

### Setting up Python Environment

1. Install Python 3.10 or above
<<<<<<< HEAD
2. Install `pipx` following the instructions here: [https://pipx.pypa.io/stable/installation/](https://pipx.pypa.io/stable/installation/)
3. Install Poetry using the instructions here: [https://python-poetry.org/docs/#installing-with-pipx](https://python-poetry.org/docs/#installing-with-pipx)
=======
2. Install `pipx` following the instructions here: <https://pipx.pypa.io/stable/installation/>
3. Install Poetry using the instructions here: <https://python-poetry.org/docs/#installing-with-pipx>
>>>>>>> e5efaf17
4. Once Poetry is set up and usable, go to the root directory of this repository and run `poetry lock` followed by `poetry install`. This should install the project dependencies into a Poetry managed virtual environment.
5. To run the code, use:
   1. `poetry run [SCRIPT NAME]` to run any script in the repository.
   2. `poetry shell` to enter a shell with the appropriate `python` and dependencies set up. From there you can use `python [SCRIPT NAME]` to run any script.
   3. `poetry run jupyter notebook` to start a jupyter notebook in the repository environment from which the notebooks can be run.
6. If using the code as a dependency (i.e. as a module that is imported in your own script), then you'll need to run `pip install .` which will install the locally available package into the current python environment.

### How to Use this Repository

1. Start by reading Chapter 1 - Introduction on Ordinary Differential Equations (ODEs) and refer to the introductory notebooks for the implementation of the concepts.
2. Study the jupyter notebooks on the implementations in further detail: [Fill with notebook names for introductory material]
3. Study Chapter 2 for a walk-through of the module structure
4. Study jupyter notebooks for training scripts as well as visualisation of results

<!-- An overview of the files and folder in the exemplar.
Not all files and directories need to be listed, just the important
sections of your project, like the learning material, the code, the tests, etc.

A good starting point is using the command `tree` in a terminal(Unix),
copying its output and then removing the unimportant parts.

You can use ellipsis (...) to suggest that there are more files or folders
in a tree node.

-->

## Project Structure

```log
.
├── neuralode
│   ├── SUBMODULE 1
│   └── SUBMODULE 2
├── notebooks
|   ├── FILL WITH NOTEBOOK NAMES
├── app
├── docs
├── main
└── test
```

<!-- Change this to your License. Make sure you have added the file on GitHub -->

## License

This project is licensed under the [BSD-3-Clause license](LICENSE.md)<|MERGE_RESOLUTION|>--- conflicted
+++ resolved
@@ -86,13 +86,8 @@
 ### Setting up Python Environment
 
 1. Install Python 3.10 or above
-<<<<<<< HEAD
-2. Install `pipx` following the instructions here: [https://pipx.pypa.io/stable/installation/](https://pipx.pypa.io/stable/installation/)
-3. Install Poetry using the instructions here: [https://python-poetry.org/docs/#installing-with-pipx](https://python-poetry.org/docs/#installing-with-pipx)
-=======
 2. Install `pipx` following the instructions here: <https://pipx.pypa.io/stable/installation/>
 3. Install Poetry using the instructions here: <https://python-poetry.org/docs/#installing-with-pipx>
->>>>>>> e5efaf17
 4. Once Poetry is set up and usable, go to the root directory of this repository and run `poetry lock` followed by `poetry install`. This should install the project dependencies into a Poetry managed virtual environment.
 5. To run the code, use:
    1. `poetry run [SCRIPT NAME]` to run any script in the repository.
